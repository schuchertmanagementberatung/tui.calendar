--- conflicted
+++ resolved
@@ -8,11 +8,7 @@
     "dist/tui-full-calendar.js",
     "dist/tui-full-calendar.css"
   ],
-<<<<<<< HEAD
-  "version": "0.4.1",
-=======
   "version": "0.5.0",
->>>>>>> 66ea1c64
   "description": "TOAST UI Component: FullCalendar",
   "ignore": [
     "**/.*",
